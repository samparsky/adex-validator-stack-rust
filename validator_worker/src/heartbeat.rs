--- conflicted
+++ resolved
@@ -28,11 +28,7 @@
     let message_types = MessageTypes::Heartbeat(Heartbeat {
         signature,
         state_root,
-<<<<<<< HEAD
-        timestamp,
-=======
         timestamp: Utc::now(),
->>>>>>> 0a238099
     });
 
     iface.propagate(&[&message_types]);
