--- conflicted
+++ resolved
@@ -7,7 +7,6 @@
 
 use clap::{App, Arg};
 use futures::future::{join, join_all};
-use slog::{error, info, Logger};
 use tokio::runtime::Runtime;
 use tokio::time::{delay_for, timeout};
 
@@ -16,6 +15,7 @@
 use primitives::config::{configuration, Config};
 use primitives::util::tests::prep_db::{AUTH, IDS};
 use primitives::{Channel, SpecValidator, ValidatorId};
+use slog::{error, info, Logger};
 use validator_worker::error::ValidatorWorker as ValidatorWorkerError;
 use validator_worker::{all_channels, follower, leader, SentryApi};
 
@@ -202,7 +202,6 @@
     let duration = Duration::from_millis(config.validator_tick_timeout as u64);
 
     match channel.spec.validators.find(&whoami) {
-<<<<<<< HEAD
         SpecValidator::Leader(_) => timeout(duration, leader::tick(&sentry))
             .await
             .map_err(|timeout_err| {
@@ -222,25 +221,6 @@
             "validatorTick: processing a channel which we are not validating".to_string(),
         )),
     }
-=======
-        SpecValidator::Leader(_) => match timeout(duration, leader::tick(&sentry)).await {
-            Err(e) => return Err(ValidatorWorkerError::Failed(e.to_string())),
-            Ok(Err(e)) => return Err(ValidatorWorkerError::Failed(e.to_string())),
-            _ => (),
-        },
-        SpecValidator::Follower(_) => match timeout(duration, follower::tick(&sentry)).await {
-            Err(e) => return Err(ValidatorWorkerError::Failed(e.to_string())),
-            Ok(Err(e)) => return Err(ValidatorWorkerError::Failed(e.to_string())),
-            _ => (),
-        },
-        SpecValidator::None => {
-            return Err(ValidatorWorkerError::Failed(
-                "validatorTick: processing a channel where we are not validating".to_string(),
-            ))
-        }
-    };
-    Ok(())
->>>>>>> 4ee70b7e
 }
 
 fn logger() -> Logger {
