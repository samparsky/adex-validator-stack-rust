use primitives::adapter::{Adapter, AdapterError, AdapterResult, DummyAdapterOptions, Session};
use primitives::channel_validator::ChannelValidator;
use primitives::config::Config;
use primitives::{Channel, ValidatorId};
use std::collections::HashMap;

#[derive(Debug, Clone)]
pub struct DummyAdapter {
    identity: ValidatorId,
    config: Config,
    // Auth tokens that we have verified (tokenId => session)
    session_tokens: HashMap<String, ValidatorId>,
    // Auth tokens that we've generated to authenticate with someone (address => token)
    authorization_tokens: HashMap<String, String>,
}

// Enables DummyAdapter to be able to
// check if a channel is valid
impl ChannelValidator for DummyAdapter {}

<<<<<<< HEAD
impl Adapter for DummyAdapter {
    type Output = DummyAdapter;

    fn init(opts: AdapterOptions, config: &Config) -> AdapterResult<DummyAdapter> {
        let (identity, session_tokens, authorization_tokens) = match opts {
            AdapterOptions::DummAdapter {
                dummy_identity,
                dummy_auth,
                dummy_auth_tokens,
            } => (dummy_identity, dummy_auth, dummy_auth_tokens),
            _ => {
                return Err(AdapterError::Configuration(
                    "dummy_identity, dummy_auth, dummy_auth_tokens required".to_string(),
                ))
            }
        };

        Ok(Self {
            identity,
=======
impl DummyAdapter {
    pub fn init(opts: DummyAdapterOptions, config: &Config) -> Self {
        Self {
            identity: opts.dummy_identity,
>>>>>>> c8f3fcc0
            config: config.to_owned(),
            session_tokens: opts.dummy_auth_tokens,
            authorization_tokens: opts.dummy_auth,
        }
    }
}

impl Adapter for DummyAdapter {
    fn unlock(&mut self) -> AdapterResult<()> {
        Ok(())
    }

    fn whoami(&self) -> ValidatorId {
        self.identity.clone()
    }

    fn sign(&self, state_root: &str) -> AdapterResult<String> {
        let signature = format!(
            "Dummy adapter signature for {} by {}",
            state_root,
            self.whoami().to_hex_prefix_string()
        );
        Ok(signature)
    }

    fn verify(
        &self,
        signer: &ValidatorId,
        _state_root: &str,
        signature: &str,
    ) -> AdapterResult<bool> {
        // select the `identity` and compare it to the signer
        // for empty string this will return array with 1 element - an empty string `[""]`
        let is_same = match signature.rsplit(' ').take(1).next() {
            Some(from) => from == signer.to_hex_prefix_string(),
            None => false,
        };

        Ok(is_same)
    }

    fn validate_channel(&self, channel: &Channel) -> AdapterResult<bool> {
        match DummyAdapter::is_channel_valid(&self.config, channel) {
            Ok(_) => Ok(true),
            Err(e) => Err(AdapterError::InvalidChannel(e.to_string())),
        }
    }

    fn session_from_token(&mut self, token: &str) -> AdapterResult<Session> {
        let identity = self
            .authorization_tokens
            .iter()
            .find(|(_, id)| *id == token);

        match identity {
            Some((id, _)) => Ok(Session {
                uid: self.session_tokens[id].clone(),
                era: 0,
            }),
            None => Err(AdapterError::Authentication(format!(
                "no session token for this auth: {}",
                token
            ))),
        }
    }

    fn get_auth(&mut self, _validator: &ValidatorId) -> AdapterResult<String> {
        let who = self
            .session_tokens
            .iter()
            .find(|(_, id)| *id == &self.identity);
        match who {
            Some((id, _)) => {
                let auth = self.authorization_tokens.get(id).expect("id should exist");
                Ok(auth.to_owned())
            }
            None => Err(AdapterError::Authentication(format!(
                "no auth token for this identity: {}",
                self.identity
            ))),
        }
    }
}<|MERGE_RESOLUTION|>--- conflicted
+++ resolved
@@ -18,35 +18,13 @@
 // check if a channel is valid
 impl ChannelValidator for DummyAdapter {}
 
-<<<<<<< HEAD
-impl Adapter for DummyAdapter {
-    type Output = DummyAdapter;
-
-    fn init(opts: AdapterOptions, config: &Config) -> AdapterResult<DummyAdapter> {
-        let (identity, session_tokens, authorization_tokens) = match opts {
-            AdapterOptions::DummAdapter {
-                dummy_identity,
-                dummy_auth,
-                dummy_auth_tokens,
-            } => (dummy_identity, dummy_auth, dummy_auth_tokens),
-            _ => {
-                return Err(AdapterError::Configuration(
-                    "dummy_identity, dummy_auth, dummy_auth_tokens required".to_string(),
-                ))
-            }
-        };
-
-        Ok(Self {
-            identity,
-=======
 impl DummyAdapter {
     pub fn init(opts: DummyAdapterOptions, config: &Config) -> Self {
         Self {
             identity: opts.dummy_identity,
->>>>>>> c8f3fcc0
             config: config.to_owned(),
-            session_tokens: opts.dummy_auth_tokens,
-            authorization_tokens: opts.dummy_auth,
+            session_tokens: opts.dummy_auth,
+            authorization_tokens: opts.dummy_auth_tokens,
         }
     }
 }
