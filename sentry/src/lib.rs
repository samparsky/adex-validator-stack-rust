--- conflicted
+++ resolved
@@ -1,10 +1,7 @@
 #![deny(clippy::all)]
 #![deny(rust_2018_idioms)]
 
-<<<<<<< HEAD
 use crate::middleware::auth;
-=======
->>>>>>> 6c7f5f73
 use crate::middleware::cors::{cors, CorsResult};
 use hyper::service::{make_service_fn, service_fn};
 use hyper::{Body, Error, Method, Request, Response, Server, StatusCode};
@@ -13,14 +10,10 @@
 use redis::aio::SharedConnection;
 use slog::{error, info, Logger};
 
-<<<<<<< HEAD
 pub mod middleware {
     pub mod auth;
     pub mod cors;
 }
-=======
-pub mod middleware;
->>>>>>> 6c7f5f73
 pub mod routes {
     pub mod channel;
     pub mod cfg {
@@ -83,12 +76,8 @@
             async move {
                 Ok::<_, Error>(service_fn(move |req| {
                     let adapter_config = adapter_config.clone();
-<<<<<<< HEAD
                     let redis = redis.clone();
-                    async move { Ok::<_, Error>(handle_routing(req, adapter_config.0, redis).await) }
-=======
-                    async move { Ok::<_, Error>(handle_routing(req, adapter_config).await) }
->>>>>>> 6c7f5f73
+                    async move { Ok::<_, Error>(handle_routing(req, adapter_config, redis).await) }
                 }))
             }
         });
@@ -118,12 +107,8 @@
 
 async fn handle_routing(
     req: Request<Body>,
-<<<<<<< HEAD
-    adapter: impl Adapter,
+    (adapter, config): (impl Adapter, Config),
     redis: SharedConnection,
-=======
-    (adapter, config): (impl Adapter, Config),
->>>>>>> 6c7f5f73
 ) -> Response<Body> {
     let headers = match cors(&req) {
         CorsResult::Simple(headers) => headers,
@@ -131,7 +116,6 @@
         CorsResult::Preflight(response) => return response,
         CorsResult::None => Default::default(),
     };
-<<<<<<< HEAD
 
     // otherwise problems with `.await` occurs about `Sync` not required for `Adapter`.
     let auth_connections = (adapter.clone(), redis.clone());
@@ -140,18 +124,12 @@
         Err(response_error) => return map_response_error(response_error),
     };
 
-    let mut response = if req.uri().path().starts_with("/channel") {
-        crate::routes::channel::handle_channel_routes(req, adapter).await
-    } else {
-        Err(ResponseError::NotFound)
-=======
     let mut response = match (req.uri().path(), req.method()) {
         ("/cfg", &Method::GET) => crate::routes::cfg::return_config(&config),
         (route, _) if route.starts_with("/channel") => {
             crate::routes::channel::handle_channel_routes(req, adapter).await
         }
         _ => Err(ResponseError::NotFound),
->>>>>>> 6c7f5f73
     }
     .unwrap_or_else(map_response_error);
 
@@ -164,15 +142,7 @@
     match error {
         ResponseError::NotFound => not_found(),
         ResponseError::BadRequest(error) => bad_request(error),
-<<<<<<< HEAD
     }
-=======
-    });
-
-    // extend the headers with the initial headers we have from CORS (if there are some)
-    response.headers_mut().extend(headers);
-    response
->>>>>>> 6c7f5f73
 }
 
 pub fn not_found() -> Response<Body> {
