[package]
name = "sentry"
version = "0.1.0"
authors = ["Omidiora Samuel <sam@adex.network>"]
edition = "2018"

[dependencies]
# Futures
futures = "^0.3"
async-std = "^1"
async-trait = "^0.1"
# Primitives
primitives = { path = "../primitives", features = ["postgres"] }
adapter = { version = "0.1", path = "../adapter" }
chrono = { version = "0.4", features = ["serde"] }
hex = "0.4"
# CLI
clap = "^2.33"
# Server
tokio = { version = "1", features = ["macros", "time", "rt-multi-thread"] }
hyper = { version = "0.14", features = ["stream", "runtime", "http1", "server"] }
regex = "1"
# Database
<<<<<<< HEAD
redis = "0.15"
bb8 = "0.4"
bb8-postgres = { version = "0.4", features = ["with-chrono-0_4", "with-serde_json-1"] }
# rust-postgres-array = "0.11.0"
=======
redis = { version = "0.19", features = ["aio", "tokio-comp"] }
bb8 = "0.7"
bb8-postgres = { version = "0.7", features = ["with-chrono-0_4", "with-serde_json-1"] }
>>>>>>> 7ddaa73e

# Migrations
migrant_lib = { version = "^0.30", features = ["d-postgres"] }
# Logger
slog = { version = "^2.2.3", features = ["max_level_trace"] }
# Serde
serde = { version = "^1.0", features = ['derive'] }
serde_json = "^1.0"
serde_urlencoded = "^0.7"
# Other
lazy_static = "1.4.0"
thiserror = "^1.0"<|MERGE_RESOLUTION|>--- conflicted
+++ resolved
@@ -21,16 +21,10 @@
 hyper = { version = "0.14", features = ["stream", "runtime", "http1", "server"] }
 regex = "1"
 # Database
-<<<<<<< HEAD
-redis = "0.15"
-bb8 = "0.4"
-bb8-postgres = { version = "0.4", features = ["with-chrono-0_4", "with-serde_json-1"] }
-# rust-postgres-array = "0.11.0"
-=======
 redis = { version = "0.19", features = ["aio", "tokio-comp"] }
 bb8 = "0.7"
 bb8-postgres = { version = "0.7", features = ["with-chrono-0_4", "with-serde_json-1"] }
->>>>>>> 7ddaa73e
+# rust-postgres-array = "0.11.0"
 
 # Migrations
 migrant_lib = { version = "^0.30", features = ["d-postgres"] }
